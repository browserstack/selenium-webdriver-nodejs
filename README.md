--- conflicted
+++ resolved
@@ -12,11 +12,7 @@
 
 ## Usage
 
-<<<<<<< HEAD
-The sample below and others are included in the `example` directory. You may also find the tests for browserstack-webdriver informative.
-=======
 Below code is a sample test, which opens Google's homepage, searches for ‘browserstack’, and asks for the title of the search results page.
->>>>>>> b0b82197
 
     var webdriver = require('browserstack-webdriver');
     
