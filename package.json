{
<<<<<<< HEAD
  "name": "browserstack-webdriver",
  "version": "2.47.0",
  "description": "Browserstack Webdriver Javascript bindings with keep alive support",
  "license": "Apache-2.0",
  "keywords": [
    "automation",
    "selenium",
    "testing",
    "webdriver",
    "webdriverjs"
  ],
  "homepage": "https://github.com/browserstack/selenium-webdriver-nodejs",
  "bugs": {
    "url": "https://github.com/browserstack/selenium-webdriver-nodejs/issues"
  },
  "main": "./index",
  "repository": {
    "type": "git",
    "url": "https://https://github.com/browserstack/selenium-webdriver-nodejs.git"
  },
  "engines": {
    "node": ">= 0.12.x"
  },
  "dependencies": {
    "adm-zip": "0.4.4",
    "rimraf": "^2.2.8",
    "tmp": "0.0.24",
    "ws": "^0.8.0",
    "xml2js": "0.4.4",
    "keep-alive-agent": "*"
  },
  "devDependencies": {
    "express": "^4.11.2",
    "mocha": ">= 1.21.x",
    "multer": "^0.1.7",
    "promises-aplus-tests": "^2.1.0",
    "serve-index": "^1.6.1"
  },
  "scripts": {
    "test": "node_modules/.bin/mocha --harmony -t 600000 --recursive test"
  }
=======
    "name": "browserstack-webdriver",
    "version": "2.43.5",
    "description": "BrowserStack WebDriver JavaScript bindings with keep alive support",
    "keywords": [
        "automation",
        "selenium",
        "testing",
        "webdriver",
        "webdriverjs"
    ],
    "homepage": "https://github.com/browserstack/selenium-webdriver-nodejs",
    "bugs": {
        "url": "https://github.com/browserstack/selenium-webdriver-nodejs/issues"
    },
    "main": "./index",
    "repository": {
        "type": "git",
        "url": "https://github.com/browserstack/selenium-webdriver-nodejs"
    },
    "engines": {
        "node": ">= 0.8.x"
    },
    "dependencies": {
        "adm-zip": "0.4.4",
        "tmp": "0.0.24",
        "xml2js": "0.4.4",
        "keep-alive-agent": "*"
    },
    "devDependencies" : {
        "mocha" : "~1.10.0"
    },
    "scripts": {
        "test": "node_modules/.bin/mocha -t 600000 --recursive test"
    }
>>>>>>> 7ca0eaa1
}<|MERGE_RESOLUTION|>--- conflicted
+++ resolved
@@ -1,8 +1,7 @@
 {
-<<<<<<< HEAD
-  "name": "browserstack-webdriver",
+  "name": "selenium-webdriver",
   "version": "2.47.0",
-  "description": "Browserstack Webdriver Javascript bindings with keep alive support",
+  "description": "The official WebDriver JavaScript bindings from the Selenium project",
   "license": "Apache-2.0",
   "keywords": [
     "automation",
@@ -11,14 +10,14 @@
     "webdriver",
     "webdriverjs"
   ],
-  "homepage": "https://github.com/browserstack/selenium-webdriver-nodejs",
+  "homepage": "https://github.com/SeleniumHQ/selenium",
   "bugs": {
-    "url": "https://github.com/browserstack/selenium-webdriver-nodejs/issues"
+    "url": "https://github.com/SeleniumHQ/selenium/issues"
   },
   "main": "./index",
   "repository": {
     "type": "git",
-    "url": "https://https://github.com/browserstack/selenium-webdriver-nodejs.git"
+    "url": "git+https://github.com/SeleniumHQ/selenium.git"
   },
   "engines": {
     "node": ">= 0.12.x"
@@ -28,8 +27,7 @@
     "rimraf": "^2.2.8",
     "tmp": "0.0.24",
     "ws": "^0.8.0",
-    "xml2js": "0.4.4",
-    "keep-alive-agent": "*"
+    "xml2js": "0.4.4"
   },
   "devDependencies": {
     "express": "^4.11.2",
@@ -39,42 +37,27 @@
     "serve-index": "^1.6.1"
   },
   "scripts": {
-    "test": "node_modules/.bin/mocha --harmony -t 600000 --recursive test"
-  }
-=======
-    "name": "browserstack-webdriver",
-    "version": "2.43.5",
-    "description": "BrowserStack WebDriver JavaScript bindings with keep alive support",
-    "keywords": [
-        "automation",
-        "selenium",
-        "testing",
-        "webdriver",
-        "webdriverjs"
-    ],
-    "homepage": "https://github.com/browserstack/selenium-webdriver-nodejs",
-    "bugs": {
-        "url": "https://github.com/browserstack/selenium-webdriver-nodejs/issues"
-    },
-    "main": "./index",
-    "repository": {
-        "type": "git",
-        "url": "https://github.com/browserstack/selenium-webdriver-nodejs"
-    },
-    "engines": {
-        "node": ">= 0.8.x"
-    },
-    "dependencies": {
-        "adm-zip": "0.4.4",
-        "tmp": "0.0.24",
-        "xml2js": "0.4.4",
-        "keep-alive-agent": "*"
-    },
-    "devDependencies" : {
-        "mocha" : "~1.10.0"
-    },
-    "scripts": {
-        "test": "node_modules/.bin/mocha -t 600000 --recursive test"
+    "test": "mocha --harmony -t 600000 --recursive test"
+  },
+  "_id": "selenium-webdriver@2.47.0",
+  "_shasum": "e29b52d2daa0f648c40f602f4d2a8e8bee351ea5",
+  "_from": "selenium-webdriver@2.47",
+  "_resolved": "https://registry.npmjs.org/selenium-webdriver/-/selenium-webdriver-2.47.0.tgz",
+  "_npmVersion": "2.14.2",
+  "_nodeVersion": "4.0.0",
+  "_npmUser": {
+    "name": "jmleyba",
+    "email": "jmleyba@gmail.com"
+  },
+  "maintainers": [
+    {
+      "name": "jmleyba",
+      "email": "jmleyba@gmail.com"
     }
->>>>>>> 7ca0eaa1
+  ],
+  "dist": {
+    "shasum": "e29b52d2daa0f648c40f602f4d2a8e8bee351ea5",
+    "tarball": "http://registry.npmjs.org/selenium-webdriver/-/selenium-webdriver-2.47.0.tgz"
+  },
+  "directories": {}
 }