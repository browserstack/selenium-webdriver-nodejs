--- conflicted
+++ resolved
@@ -26,7 +26,6 @@
     promise = base.require('webdriver.promise');
 
 
-<<<<<<< HEAD
 
 var seleniumServer;
 
@@ -45,56 +44,9 @@
   }
   return seleniumServer.start();
 }
-=======
-
-/**
- * Creates new {@link webdriver.WebDriver WebDriver} instances. The environment
- * variables listed below may be used to override a builder's configuration,
- * allowing quick runtime changes.
- * <ul>
- * <li>{@code SELENIUM_REMOTE_URL}: defines the remote URL for all builder
- *   instances. This environment variable should be set to a fully qualified
- *   URL for a WebDriver server (e.g. http://localhost:4444/wd/hub).
- *
- * <li>{@code SELENIUM_BROWSER}: defines the target browser in the form
- *   {@code browser[:version][:platform]}.
- * </ul>
- *
- * <p>Suppose you had mytest.js that created WebDriver with
- *     {@code var driver = new webdriver.Builder().build();}.
- *
- * This test could be made to use Firefox on the local machine by running with
- * {@code SELENIUM_BROWSER=firefox node mytest.js}.
- *
- * <p>Alternatively, you could request Chrome 36 on Linux from a remote
- * server with {@code
- *     SELENIUM_BROWSER=chrome:36:LINUX
- *     SELENIUM_REMOTE_URL=http://www.example.com:4444/wd/hub
- *     node mytest.js}.
- *
- * @constructor
- */
-var Builder = function() {
-
-  /** @private {webdriver.promise.ControlFlow} */
-  this.flow_ = null;
-
-  /** @private {string} */
-  this.url_ = '';
-
-  /** @private {!webdriver.Capabilities} */
-  this.capabilities_ = new Capabilities();
->>>>>>> 7ca0eaa1
-
-  /** @private {chrome.Options} */
-  this.chromeOptions_ = null;
-
-  /** @private {firefox.Options} */
-  this.firefoxOptions_ = null;
-};
-
-/**
-<<<<<<< HEAD
+
+
+/**
  * Creates new {@link webdriver.WebDriver WebDriver} instances. The environment
  * variables listed below may be used to override a builder's configuration,
  * allowing quick runtime changes.
@@ -192,18 +144,6 @@
  * @param {string} url The URL of a remote server to use.
  * @return {!Builder} A self reference.
  */
-=======
- * Sets the URL of a remote WebDriver server to use. Once a remote URL has been
- * specified, the builder direct all new clients to that server. If this method
- * is never called, the Builder will attempt to create all clients locally.
- *
- * <p>As an alternative to this method, you may also set the
- * {@code SELENIUM_REMOTE_URL} environment variable.
- *
- * @param {string} url The URL of a remote server to use.
- * @return {!Builder} A self reference.
- */
->>>>>>> 7ca0eaa1
 Builder.prototype.usingServer = function(url) {
   this.url_ = url;
   return this;
@@ -220,7 +160,6 @@
 
 
 /**
-<<<<<<< HEAD
  * Sets the URL of the proxy to use for the WebDriver's HTTP connections.
  * If this method is never called, the Builder will create a connection without
  * a proxy.
@@ -244,8 +183,6 @@
 
 
 /**
-=======
->>>>>>> 7ca0eaa1
  * Sets the desired capabilities when requesting a new session. This will
  * overwrite any previously set capabilities.
  * @param {!(Object|webdriver.Capabilities)} capabilities The desired
@@ -273,15 +210,9 @@
  * Any calls to {@link #withCapabilities} after this function will
  * overwrite these settings.
  *
-<<<<<<< HEAD
  * You may also define the target browser using the {@code SELENIUM_BROWSER}
  * environment variable. If set, this environment variable should be of the
  * form `browser[:[version][:platform]]`.
-=======
- * <p>You may also define the target browser using the {@code SELENIUM_BROWSER}
- * environment variable. If set, this environment variable should be of the
- * form {@code browser[:[version][:platform]]}.
->>>>>>> 7ca0eaa1
  *
  * @param {(string|webdriver.Browser)} name The name of the target browser;
  *     common defaults are available on the {@link webdriver.Browser} enum.
@@ -308,8 +239,6 @@
  */
 Builder.prototype.setProxy = function(config) {
   this.capabilities_.setProxy(config);
-<<<<<<< HEAD
-=======
   return this;
 };
 
@@ -323,28 +252,11 @@
  */
 Builder.prototype.setLoggingPrefs = function(prefs) {
   this.capabilities_.setLoggingPrefs(prefs);
->>>>>>> 7ca0eaa1
-  return this;
-};
-
-
-/**
-<<<<<<< HEAD
- * Sets the logging preferences for the created session. Preferences may be
- * changed by repeated calls, or by calling {@link #withCapabilities}.
- * @param {!(webdriver.logging.Preferences|Object.<string, string>)} prefs The
- *     desired logging preferences.
- * @return {!Builder} A self reference.
- */
-Builder.prototype.setLoggingPrefs = function(prefs) {
-  this.capabilities_.setLoggingPrefs(prefs);
-  return this;
-};
-
-
-/**
-=======
->>>>>>> 7ca0eaa1
+  return this;
+};
+
+
+/**
  * Sets whether native events should be used.
  * @param {boolean} enabled Whether to enable native events.
  * @return {!Builder} A self reference.
@@ -381,17 +293,10 @@
 
 
 /**
-<<<<<<< HEAD
  * Sets Chrome specific {@linkplain selenium-webdriver/chrome.Options options}
  * for drivers created by this builder. Any logging or proxy settings defined
  * on the given options will take precedence over those set through
  * {@link #setLoggingPrefs} and {@link #setProxy}, respectively.
-=======
- * Sets Chrome-specific options for drivers created by this builder. Any
- * logging or proxy settings defined on the given options will take precedence
- * over those set through {@link #setLoggingPrefs} and {@link #setProxy},
- * respectively.
->>>>>>> 7ca0eaa1
  *
  * @param {!chrome.Options} options The ChromeDriver options to use.
  * @return {!Builder} A self reference.
@@ -399,7 +304,6 @@
 Builder.prototype.setChromeOptions = function(options) {
   this.chromeOptions_ = options;
   return this;
-<<<<<<< HEAD
 };
 
 
@@ -464,27 +368,6 @@
 
 
 /**
-=======
-};
-
-
-/**
- * Sets Firefox-specific options for drivers created by this builder. Any
- * logging or proxy settings defined on the given options will take precedence
- * over those set through {@link #setLoggingPrefs} and {@link #setProxy},
- * respectively.
- *
- * @param {!firefox.Options} options The FirefoxDriver options to use.
- * @return {!Builder} A self reference.
- */
-Builder.prototype.setFirefoxOptions = function(options) {
-  this.firefoxOptions_ = options;
-  return this;
-};
-
-
-/**
->>>>>>> 7ca0eaa1
  * Sets the control flow that created drivers should execute actions in. If
  * the flow is never set, or is set to {@code null}, it will use the active
  * flow at the time {@link #build()} is called.
@@ -510,23 +393,16 @@
   // environment.
   var capabilities = new Capabilities(this.capabilities_);
 
-<<<<<<< HEAD
   var browser;
   if (!this.ignoreEnv_ && process.env.SELENIUM_BROWSER) {
     browser = process.env.SELENIUM_BROWSER.split(/:/, 3);
-=======
-  var browser = process.env.SELENIUM_BROWSER;
-  if (browser) {
-    browser = browser.split(/:/, 3);
->>>>>>> 7ca0eaa1
     capabilities.set(Capability.BROWSER_NAME, browser[0]);
     capabilities.set(Capability.VERSION, browser[1] || null);
     capabilities.set(Capability.PLATFORM, browser[2] || null);
   }
 
-  browser = capabilities.get(Capability.BROWSER_NAME) || capabilities.get(Capability.BROWSER);
-
-<<<<<<< HEAD
+  browser = capabilities.get(Capability.BROWSER_NAME);
+
   if (typeof browser !== 'string') {
     throw TypeError(
         'Target browser must be a string, but is <' + (typeof browser) + '>;' +
@@ -535,17 +411,11 @@
 
   if (browser === 'ie') {
     browser = Browser.INTERNET_EXPLORER;
-=======
-  if (!browser) {
-    throw Error(
-        'Target browser not defined');
->>>>>>> 7ca0eaa1
   }
 
   // Apply browser specific overrides.
   if (browser === Browser.CHROME && this.chromeOptions_) {
     capabilities.merge(this.chromeOptions_.toCapabilities());
-<<<<<<< HEAD
 
   } else if (browser === Browser.FIREFOX && this.firefoxOptions_) {
     capabilities.merge(this.firefoxOptions_.toCapabilities());
@@ -572,18 +442,6 @@
 
   if (url) {
     var executor = executors.createExecutor(url, this.proxy_);
-=======
-  }
-
-  if (browser === Browser.FIREFOX && this.firefoxOptions_) {
-    capabilities.merge(this.firefoxOptions_.toCapabilities());
-  }
-
-  // Check for a remote browser.
-  var url = process.env.SELENIUM_REMOTE_URL || this.url_;
-  if (url) {
-    var executor = executors.createExecutor(url);
->>>>>>> 7ca0eaa1
     return WebDriver.createSession(executor, capabilities, this.flow_);
   }
 
@@ -601,7 +459,6 @@
       var firefox = require('./firefox');
       return new firefox.Driver(capabilities, this.flow_);
 
-<<<<<<< HEAD
     case Browser.INTERNET_EXPLORER:
       // Requiring 'ie' above would create a cycle:
       // index -> builder -> ie -> index
@@ -614,23 +471,18 @@
       var opera = require('./opera');
       return new opera.Driver(capabilities, this.flow_);
 
-=======
->>>>>>> 7ca0eaa1
     case Browser.PHANTOM_JS:
       // Requiring 'phantomjs' would create a cycle:
       // index -> builder -> phantomjs -> index
       var phantomjs = require('./phantomjs');
       return new phantomjs.Driver(capabilities, this.flow_);
 
-<<<<<<< HEAD
     case Browser.SAFARI:
       // Requiring 'safari' would create a cycle:
       // index -> builder -> safari -> index
       var safari = require('./safari');
       return new safari.Driver(capabilities, this.flow_);
 
-=======
->>>>>>> 7ca0eaa1
     default:
       throw new Error('Do not know how to build driver: ' + browser
           + '; did you forget to call usingServer(url)?');
