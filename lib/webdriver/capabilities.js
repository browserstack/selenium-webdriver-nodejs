// Licensed to the Software Freedom Conservancy (SFC) under one
// or more contributor license agreements.  See the NOTICE file
// distributed with this work for additional information
// regarding copyright ownership.  The SFC licenses this file
// to you under the Apache License, Version 2.0 (the
// "License"); you may not use this file except in compliance
// with the License.  You may obtain a copy of the License at
//
//   http://www.apache.org/licenses/LICENSE-2.0
//
// Unless required by applicable law or agreed to in writing,
// software distributed under the License is distributed on an
// "AS IS" BASIS, WITHOUT WARRANTIES OR CONDITIONS OF ANY
// KIND, either express or implied.  See the License for the
// specific language governing permissions and limitations
// under the License.

/**
 * @fileoverview Defines the webdriver.Capabilities class.
 */

goog.provide('webdriver.Browser');
goog.provide('webdriver.Capabilities');
goog.provide('webdriver.Capability');
goog.provide('webdriver.ProxyConfig');

<<<<<<< HEAD
goog.require('webdriver.Serializable');
goog.require('webdriver.logging');
=======
goog.require('webdriver.logging.Preferences');
>>>>>>> 7ca0eaa1



/**
 * Recognized browser names.
 * @enum {string}
 */
webdriver.Browser = {
  ANDROID: 'android',
  CHROME: 'chrome',
  FIREFOX: 'firefox',
  IE: 'internet explorer',
  INTERNET_EXPLORER: 'internet explorer',
  IPAD: 'iPad',
  IPHONE: 'iPhone',
  OPERA: 'opera',
  PHANTOM_JS: 'phantomjs',
  SAFARI: 'safari',
  HTMLUNIT: 'htmlunit'
};



/**
 * Describes how a proxy should be configured for a WebDriver session.
 * Proxy configuration object, as defined by the WebDriver wire protocol.
 * @typedef {(
 *     {proxyType: string}|
 *     {proxyType: string,
 *      proxyAutoconfigUrl: string}|
 *     {proxyType: string,
 *      ftpProxy: string,
 *      httpProxy: string,
 *      sslProxy: string,
 *      noProxy: string})}
 */
webdriver.ProxyConfig;



/**
 * Common webdriver capability keys.
 * @enum {string}
 */
webdriver.Capability = {

  /**
   * Indicates whether a driver should accept all SSL certs by default. This
   * capability only applies when requesting a new session. To query whether
   * a driver can handle insecure SSL certs, see {@link #SECURE_SSL}.
   */
  ACCEPT_SSL_CERTS: 'acceptSslCerts',


  /**
   * The browser name. Common browser names are defined in the
   * {@link webdriver.Browser} enum.
   */
  BROWSER_NAME: 'browserName',

  /*
   * New Capability, which describes the browser name for supporting
   * testing on BrowserStack
   */
  BROWSER : 'browser',

  /**
   * Defines how elements should be scrolled into the viewport for interaction.
   * This capability will be set to zero (0) if elements are aligned with the
   * top of the viewport, or one (1) if aligned with the bottom. The default
   * behavior is to align with the top of the viewport.
   */
  ELEMENT_SCROLL_BEHAVIOR: 'elementScrollBehavior',

  /**
   * Another capability for browser name, to support BrowserStack
   *
   */
  BROWSER: 'browser',

  /**
   * Defines how elements should be scrolled into the viewport for interaction.
   * This capability will be set to zero (0) if elements are aligned with the
   * top of the viewport, or one (1) if aligned with the bottom. The default
   * behavior is to align with the top of the viewport.
   */
  ELEMENT_SCROLL_BEHAVIOR: 'elementScrollBehavior',

  /**
   * Whether the driver is capable of handling modal alerts (e.g. alert,
   * confirm, prompt). To define how a driver <i>should</i> handle alerts,
   * use {@link #UNEXPECTED_ALERT_BEHAVIOR}.
   */
  HANDLES_ALERTS: 'handlesAlerts',

  /**
   * Key for the logging driver logging preferences.
   */
  LOGGING_PREFS: 'loggingPrefs',

  /**
   * Whether this session generates native events when simulating user input.
   */
  NATIVE_EVENTS: 'nativeEvents',

  /**
   * Describes the platform the browser is running on. Will be one of
   * ANDROID, IOS, LINUX, MAC, UNIX, or WINDOWS. When <i>requesting</i> a
   * session, ANY may be used to indicate no platform preference (this is
   * semantically equivalent to omitting the platform capability).
   */
  PLATFORM: 'platform',

  /**
   * Describes the proxy configuration to use for a new WebDriver session.
   */
  PROXY: 'proxy',

  /** Whether the driver supports changing the brower's orientation. */
  ROTATABLE: 'rotatable',

  /**
   * Whether a driver is only capable of handling secure SSL certs. To request
   * that a driver accept insecure SSL certs by default, use
   * {@link #ACCEPT_SSL_CERTS}.
   */
  SECURE_SSL: 'secureSsl',

  /** Whether the driver supports manipulating the app cache. */
  SUPPORTS_APPLICATION_CACHE: 'applicationCacheEnabled',

  /** Whether the driver supports locating elements with CSS selectors. */
  SUPPORTS_CSS_SELECTORS: 'cssSelectorsEnabled',

  /** Whether the browser supports JavaScript. */
  SUPPORTS_JAVASCRIPT: 'javascriptEnabled',

  /** Whether the driver supports controlling the browser's location info. */
  SUPPORTS_LOCATION_CONTEXT: 'locationContextEnabled',

  /** Whether the driver supports taking screenshots. */
  TAKES_SCREENSHOT: 'takesScreenshot',

  /**
   * Defines how the driver should handle unexpected alerts. The value should
   * be one of "accept", "dismiss", or "ignore.
   */
  UNEXPECTED_ALERT_BEHAVIOR: 'unexpectedAlertBehavior',

  /** Defines the browser version. */
  VERSION: 'version'
};



/**
 * @param {(webdriver.Capabilities|Object)=} opt_other Another set of
 *     capabilities to merge into this instance.
 * @constructor
 * @extends {webdriver.Serializable.<!Object.<string, ?>>}
 */
webdriver.Capabilities = function(opt_other) {
  webdriver.Serializable.call(this);

  /** @private {!Object.<string, ?>} */
  this.caps_ = {};

  if (opt_other) {
    this.merge(opt_other);
  }
};
goog.inherits(webdriver.Capabilities, webdriver.Serializable);


/**
 * @return {!webdriver.Capabilities} A basic set of capabilities for Android.
 */
webdriver.Capabilities.android = function() {
  return new webdriver.Capabilities().
      set(webdriver.Capability.BROWSER_NAME, webdriver.Browser.ANDROID).
      set(webdriver.Capability.PLATFORM, 'ANDROID');
};


/**
 * @return {!webdriver.Capabilities} A basic set of capabilities for Chrome.
 */
webdriver.Capabilities.chrome = function() {
  return new webdriver.Capabilities().
      set(webdriver.Capability.BROWSER_NAME, webdriver.Browser.CHROME);
};


/**
 * @return {!webdriver.Capabilities} A basic set of capabilities for Firefox.
 */
webdriver.Capabilities.firefox = function() {
  return new webdriver.Capabilities().
      set(webdriver.Capability.BROWSER_NAME, webdriver.Browser.FIREFOX);
};


/**
 * @return {!webdriver.Capabilities} A basic set of capabilities for
 *     Internet Explorer.
 */
webdriver.Capabilities.ie = function() {
  return new webdriver.Capabilities().
      set(webdriver.Capability.BROWSER_NAME,
          webdriver.Browser.INTERNET_EXPLORER).
      set(webdriver.Capability.PLATFORM, 'WINDOWS');
};


/**
 * @return {!webdriver.Capabilities} A basic set of capabilities for iPad.
 */
webdriver.Capabilities.ipad = function() {
  return new webdriver.Capabilities().
      set(webdriver.Capability.BROWSER_NAME, webdriver.Browser.IPAD).
      set(webdriver.Capability.PLATFORM, 'MAC');
};


/**
 * @return {!webdriver.Capabilities} A basic set of capabilities for iPhone.
 */
webdriver.Capabilities.iphone = function() {
  return new webdriver.Capabilities().
      set(webdriver.Capability.BROWSER_NAME, webdriver.Browser.IPHONE).
      set(webdriver.Capability.PLATFORM, 'MAC');
};


/**
 * @return {!webdriver.Capabilities} A basic set of capabilities for Opera.
 */
webdriver.Capabilities.opera = function() {
  return new webdriver.Capabilities().
      set(webdriver.Capability.BROWSER_NAME, webdriver.Browser.OPERA);
};

/**
 * @return {!webdriver.Capabilities} A basic set of capabilities for
 *     PhantomJS.
 */
webdriver.Capabilities.phantomjs = function() {
  return new webdriver.Capabilities().
      set(webdriver.Capability.BROWSER_NAME, webdriver.Browser.PHANTOM_JS);
};


/**
 * @return {!webdriver.Capabilities} A basic set of capabilities for Safari.
 */
webdriver.Capabilities.safari = function() {
  return new webdriver.Capabilities().
      set(webdriver.Capability.BROWSER_NAME, webdriver.Browser.SAFARI);
};


/**
 * @return {!webdriver.Capabilities} A basic set of capabilities for HTMLUnit.
 */
webdriver.Capabilities.htmlunit = function() {
  return new webdriver.Capabilities().
      set(webdriver.Capability.BROWSER_NAME, webdriver.Browser.HTMLUNIT);
};


/**
 * @return {!webdriver.Capabilities} A basic set of capabilities for HTMLUnit
 *     with enabled Javascript.
 */
webdriver.Capabilities.htmlunitwithjs = function() {
  return new webdriver.Capabilities().
      set(webdriver.Capability.BROWSER_NAME, webdriver.Browser.HTMLUNIT).
      set(webdriver.Capability.SUPPORTS_JAVASCRIPT, true);
};


/**
 * @return {!Object.<string, ?>} The JSON representation of this instance. Note,
 *    the returned object may contain nested promises that are promised values.
 * @override
 */
webdriver.Capabilities.prototype.serialize = function() {
  return this.caps_;
};


/**
 * Merges another set of capabilities into this instance. Any duplicates in
 * the provided set will override those already set on this instance.
 * @param {!(webdriver.Capabilities|Object)} other The capabilities to
 *     merge into this instance.
 * @return {!webdriver.Capabilities} A self reference.
 */
webdriver.Capabilities.prototype.merge = function(other) {
  var caps = other instanceof webdriver.Capabilities ?
      other.caps_ : other;
  for (var key in caps) {
    if (caps.hasOwnProperty(key)) {
      this.set(key, caps[key]);
    }
  }
  return this;
};


/**
 * @param {string} key The capability to set.
 * @param {*} value The capability value.  Capability values must be JSON
 *     serializable. Pass {@code null} to unset the capability.
 * @return {!webdriver.Capabilities} A self reference.
 */
webdriver.Capabilities.prototype.set = function(key, value) {
  if (goog.isDefAndNotNull(value)) {
    this.caps_[key] = value;
  } else {
    delete this.caps_[key];
  }
  return this;
};


/**
 * @param {string} key The capability to return.
 * @return {*} The capability with the given key, or {@code null} if it has
 *     not been set.
 */
webdriver.Capabilities.prototype.get = function(key) {
  var val = null;
  if (this.caps_.hasOwnProperty(key)) {
    val = this.caps_[key];
  }
  return goog.isDefAndNotNull(val) ? val : null;
};


/**
 * @param {string} key The capability to check.
 * @return {boolean} Whether the specified capability is set.
 */
webdriver.Capabilities.prototype.has = function(key) {
  return !!this.get(key);
};


/**
 * Sets the logging preferences. Preferences may be specified as a
 * {@link webdriver.logging.Preferences} instance, or a as a map of log-type to
 * log-level.
 * @param {!(webdriver.logging.Preferences|Object.<string, string>)} prefs The
 *     logging preferences.
 * @return {!webdriver.Capabilities} A self reference.
 */
webdriver.Capabilities.prototype.setLoggingPrefs = function(prefs) {
  return this.set(webdriver.Capability.LOGGING_PREFS, prefs);
};


/**
 * Sets the proxy configuration for this instance.
 * @param {webdriver.ProxyConfig} proxy The desired proxy configuration.
 * @return {!webdriver.Capabilities} A self reference.
 */
webdriver.Capabilities.prototype.setProxy = function(proxy) {
  return this.set(webdriver.Capability.PROXY, proxy);
};


/**
 * Sets whether native events should be used.
 * @param {boolean} enabled Whether to enable native events.
 * @return {!webdriver.Capabilities} A self reference.
 */
webdriver.Capabilities.prototype.setEnableNativeEvents = function(enabled) {
  return this.set(webdriver.Capability.NATIVE_EVENTS, enabled);
};


/**
 * Sets how elements should be scrolled into view for interaction.
 * @param {number} behavior The desired scroll behavior: either 0 to align with
 *     the top of the viewport or 1 to align with the bottom.
 * @return {!webdriver.Capabilities} A self reference.
 */
webdriver.Capabilities.prototype.setScrollBehavior = function(behavior) {
  return this.set(webdriver.Capability.ELEMENT_SCROLL_BEHAVIOR, behavior);
};


/**
 * Sets the default action to take with an unexpected alert before returning
 * an error.
 * @param {string} behavior The desired behavior; should be "accept", "dismiss",
 *     or "ignore". Defaults to "dismiss".
 * @return {!webdriver.Capabilities} A self reference.
 */
webdriver.Capabilities.prototype.setAlertBehavior = function(behavior) {
  return this.set(webdriver.Capability.UNEXPECTED_ALERT_BEHAVIOR, behavior);
};<|MERGE_RESOLUTION|>--- conflicted
+++ resolved
@@ -24,12 +24,8 @@
 goog.provide('webdriver.Capability');
 goog.provide('webdriver.ProxyConfig');
 
-<<<<<<< HEAD
 goog.require('webdriver.Serializable');
 goog.require('webdriver.logging');
-=======
-goog.require('webdriver.logging.Preferences');
->>>>>>> 7ca0eaa1
 
 
 
@@ -90,26 +86,6 @@
    */
   BROWSER_NAME: 'browserName',
 
-  /*
-   * New Capability, which describes the browser name for supporting
-   * testing on BrowserStack
-   */
-  BROWSER : 'browser',
-
-  /**
-   * Defines how elements should be scrolled into the viewport for interaction.
-   * This capability will be set to zero (0) if elements are aligned with the
-   * top of the viewport, or one (1) if aligned with the bottom. The default
-   * behavior is to align with the top of the viewport.
-   */
-  ELEMENT_SCROLL_BEHAVIOR: 'elementScrollBehavior',
-
-  /**
-   * Another capability for browser name, to support BrowserStack
-   *
-   */
-  BROWSER: 'browser',
-
   /**
    * Defines how elements should be scrolled into the viewport for interaction.
    * This capability will be set to zero (0) if elements are aligned with the
